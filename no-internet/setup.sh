--- conflicted
+++ resolved
@@ -172,10 +172,6 @@
 
 
 echo "==== Configuring Collector VM ===="
-<<<<<<< HEAD
-=======
-#TODO donaliu: get file names from tar to install, so there would be no hard coded versions
->>>>>>> 17739f6c
 COMMAND_TO_EXECUTE="wget https://sapmonsto${SAPMON_ID}.blob.core.windows.net/no-internet/no-internet-install-${COLLECTOR_VERSION}.tar && \
 tar -xf no-internet-install-${COLLECTOR_VERSION}.tar && \
 for file in "'$(tar -tf no-internet-install-'"${COLLECTOR_VERSION}"'.tar | grep .deb)'"; do dpkg -i "'$file'"; done && \
