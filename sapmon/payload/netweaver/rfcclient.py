--- conflicted
+++ resolved
@@ -269,11 +269,7 @@
             # load balancing logon:  mshost, msserv, sysid, group
             connection = Connection(#ashost=self.fqdn, 
                                     sysnr=self.sapSysNr, 
-<<<<<<< HEAD
-                                    mshost = self.fqdn,
-=======
-                                    mshost = self._getFullyQualifiedDomainName(),
->>>>>>> 3b9c220b
+                                     mshost = self.fqdn,
                                     #Group = self.sapLogonGroup,
                                     Group = "Technical",
                                     msserv = self.msserv,
@@ -295,31 +291,6 @@
             #                  self.logTag, self.fqdn, self.sapSysNr, e)
             raise
 
-    """
-    establish rfc  connection to sap.
-    """
-    def _oldgetConnection(self) -> Connection:
-        try:
-            # Direct application server logon:  ashost, sysnr
-            # load balancing logon:  mshost, msserv, sysid, group
-            connection = Connection(ashost=self.fqdn, 
-                                    sysnr=self.sapSysNr, 
-                                    client=self.sapClient, 
-                                    user=self.sapUsername, 
-                                    passwd=self.sapPassword)
-            return connection
-        except CommunicationError as e:
-            #self.tracer.error("[%s] error establishing connection with hostname: %s, sapSysNr: %s, error: %s",
-            #                  self.logTag, self.fqdn, self.sapSysNr, e)
-            raise
-        except LogonError as e:
-            #self.tracer.error("[%s] Incorrect credentials used to connect with hostname: %s username: %s, error: %s",
-            #                  self.logTag, self.fqdn, self.sapUsername, e)
-            raise
-        except Exception as e:
-            #self.tracer.error("[%s] Error occured while establishing connection to hostname: %s, sapSysNr: %s, error: %s ",
-            #                  self.logTag, self.fqdn, self.sapSysNr, e)
-            raise
     """
     make RFC call to get system time
     """
